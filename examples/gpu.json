--- conflicted
+++ resolved
@@ -4,37 +4,19 @@
       "entrypoint": "main.py",
       "files": [
         {
-<<<<<<< HEAD
           "path": "main.py",
           "content": "import torch\nimport math\nimport time\n\n\ndtype = torch.float\ndevice = torch.device(\"cuda:0\") # Uncomment this to run on GPU\n\n# Create random input and output data\nx = torch.linspace(-math.pi, math.pi, 2000, device=device, dtype=dtype)\ny = torch.sin(x)\n\n# Randomly initialize weights\na = torch.randn((), device=device, dtype=dtype)\nb = torch.randn((), device=device, dtype=dtype)\nc = torch.randn((), device=device, dtype=dtype)\nd = torch.randn((), device=device, dtype=dtype)\n\nlearning_rate = 1e-6\n\nstart = time.time()\n\nfor t in range(2000):\n    # Forward pass: compute predicted y\n    y_pred = a + b * x + c * x ** 2 + d * x ** 3\n\n    # Compute and print loss\n    loss = (y_pred - y).pow(2).sum().item()\n    if t % 100 == 99:\n        print(t, loss)\n\n    # Backprop to compute gradients of a, b, c, d with respect to loss\n    grad_y_pred = 2.0 * (y_pred - y)\n    grad_a = grad_y_pred.sum()\n    grad_b = (grad_y_pred * x).sum()\n    grad_c = (grad_y_pred * x ** 2).sum()\n    grad_d = (grad_y_pred * x ** 3).sum()\n\n    # Update weights using gradient descent\n    a -= learning_rate * grad_a\n    b -= learning_rate * grad_b\n    c -= learning_rate * grad_c\n    d -= learning_rate * grad_d\n\n\nprint(f'Result: y = {a.item()} + {b.item()} x + {c.item()} x^2 + {d.item()} x^3')\nprint(f\"Time taken: {time.time() - start}\")\n",
           "is_binary": false
-=======
-            "entrypoint": "main.py",
-            "files": [
-                {
-                    "name": "main.py",
-                    "content": "import torch\nimport math\nimport time\n\n\ndtype = torch.float\ndevice = torch.device(\"cuda:0\") # Uncomment this to run on GPU\n\n# Create random input and output data\nx = torch.linspace(-math.pi, math.pi, 2000, device=device, dtype=dtype)\ny = torch.sin(x)\n\n# Randomly initialize weights\na = torch.randn((), device=device, dtype=dtype)\nb = torch.randn((), device=device, dtype=dtype)\nc = torch.randn((), device=device, dtype=dtype)\nd = torch.randn((), device=device, dtype=dtype)\n\nlearning_rate = 1e-6\n\nstart = time.time()\n\nfor t in range(2000):\n    # Forward pass: compute predicted y\n    y_pred = a + b * x + c * x ** 2 + d * x ** 3\n\n    # Compute and print loss\n    loss = (y_pred - y).pow(2).sum().item()\n    if t % 100 == 99:\n        print(t, loss)\n\n    # Backprop to compute gradients of a, b, c, d with respect to loss\n    grad_y_pred = 2.0 * (y_pred - y)\n    grad_a = grad_y_pred.sum()\n    grad_b = (grad_y_pred * x).sum()\n    grad_c = (grad_y_pred * x ** 2).sum()\n    grad_d = (grad_y_pred * x ** 3).sum()\n\n    # Update weights using gradient descent\n    a -= learning_rate * grad_a\n    b -= learning_rate * grad_b\n    c -= learning_rate * grad_c\n    d -= learning_rate * grad_d\n\n\nprint(f'Result: y = {a.item()} + {b.item()} x + {c.item()} x^2 + {d.item()} x^3')\nprint(f\"Time taken: {time.time() - start}\")\n"
-                }
-            ]
         }
-    ],
-    "context": {
+      ],
+      "context": {
         "language": "PYTHON",
         "memory_limit_mb": 30000,
         "time_limit_secs": 500,
         "extra_options": {
-            "requirements": ["torch", "numpy"]
->>>>>>> f0071e1a
+          "requirements": ["torch", "numpy"]
         }
-      ]
+      }
     }
-  ],
-  "context": {
-    "language": "PYTHON",
-    "memory_limit_mb": 30000,
-    "time_limit_secs": 500,
-    "extra_options": {
-      "requirements": "torch\nnumpy"
-    }
-  }
+  ]
 }