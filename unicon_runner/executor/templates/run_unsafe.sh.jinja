#!/bin/bash

# Change directory to the working directory
cd "$(dirname "$0")"

cmd_create_venv="uv -q venv --python {{ python_version }}"
cmd_install_deps="uv -q --no-cache add -r requirements.txt"
cmd_run_program="timeout {{ time_limit_secs }} uv -q run {{ entry_point }}"

{% if track_elapsed_time %}
measure_elapsed_time() {
    local command="$1"
    local output_file="$2"

    local start_time_ns=$(date +%s%N | sed 's/N$//')
    eval "$command"
<<<<<<< HEAD
    local end_time_ns=$(date +%s%N | sed 's/N$//')
=======
    local cmd_exit_code=$?
    local end_time_ns=$(date +%s%N)
>>>>>>> f0071e1a

    local execution_time_ns=$((end_time_ns - start_time_ns))
    echo "$execution_time_ns" > "$output_file"
    return $cmd_exit_code
}
{% endif %}

{% if track_elapsed_time %}
measure_elapsed_time "$cmd_create_venv" {{ create_venv_time_file }}
measure_elapsed_time "$cmd_install_deps" {{ install_deps_time_file }}
{% else %}
$cmd_create_venv
$cmd_install_deps
{% endif %}

# NOTE: Memory limit is set in kilobytes
# Reference: https://ss64.com/bash/ulimit.html
ulimit -v {{ memory_limit_kb }}
# NOTE: Exit code is preserved if process is does not exceed time limit
# NOTE: Time limit is set in seconds
# Reference: https://www.man7.org/linux/man-pages/man1/timeout.1.html
{% if track_elapsed_time %}
measure_elapsed_time "$cmd_run_program" {{ program_time_file }}
{% else %}
$cmd_run_program
{% endif %}<|MERGE_RESOLUTION|>--- conflicted
+++ resolved
@@ -14,12 +14,8 @@
 
     local start_time_ns=$(date +%s%N | sed 's/N$//')
     eval "$command"
-<<<<<<< HEAD
+    local cmd_exit_code=$?
     local end_time_ns=$(date +%s%N | sed 's/N$//')
-=======
-    local cmd_exit_code=$?
-    local end_time_ns=$(date +%s%N)
->>>>>>> f0071e1a
 
     local execution_time_ns=$((end_time_ns - start_time_ns))
     echo "$execution_time_ns" > "$output_file"
